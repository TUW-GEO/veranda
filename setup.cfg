--- conflicted
+++ resolved
@@ -36,7 +36,6 @@
 setup_requires = pyscaffold>=3.2a0,<3.3a0
 install_requires =
     numpy
-    cftime<1.1
     pandas
     pyproj
     netCDF4
@@ -61,13 +60,9 @@
 # PDF = ReportLab; RXP
 # Add here test requirements (semicolon/line-separated)
 testing =
-    pytest==3.8.2
+    pytest
     pytest-cov
-<<<<<<< HEAD
     coverage
-=======
-    coverage==4.5.2
->>>>>>> 477292da
 
 [options.entry_points]
 # Add here console scripts like:
